--- conflicted
+++ resolved
@@ -40,30 +40,6 @@
     if int(gmp.get_protocol_version()[0]) < 8:
         print("This script requires GMP version 8")
         sys.exit()
-<<<<<<< HEAD
-=======
-
-
-def error_and_exit(msg):
-    print("Error: {}\n".format(msg), file=sys.stderr)
-    sys.exit(1)
-
-
-def create_xml_tree(xml_doc):
-    """This function loads the path|file object|..
-    into"""
-    try:
-        xml_tree = e.parse(xml_doc)
-        xml_tree = e.tostring(xml_tree)
-        xml_tree = e.XML(xml_tree)
-    except IOError as err:
-        error_and_exit("Failed to read xml_file: {} (exit)".format(str(err)))
-
-    if len(xml_tree) == 0:
-        error_and_exit("XML file is empty (exit)")
-
-    return xml_tree
->>>>>>> e9b70776
 
 
 def parse_send_xml_tree(gmp, xml_tree):
