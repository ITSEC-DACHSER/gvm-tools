--- conflicted
+++ resolved
@@ -846,10 +846,7 @@
             #parse all given alert id's
             for alert in alert_ids:
               _xmlAlert = etree.SubElement(xmlRoot, 'alert', id=str(alert))
-<<<<<<< HEAD
-=======
-
->>>>>>> 0c7412fa
+
         return etree.tostring(xmlRoot).decode('utf-8')
 
     def createUserCommand(self, name, password, copy='', hosts_allow='0',
